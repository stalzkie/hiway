--- conflicted
+++ resolved
@@ -1,4 +1,5 @@
 import 'package:flutter/material.dart';
+import 'package:hiway_app/core/constants/app_constants.dart';
 import 'package:hiway_app/data/services/auth_service.dart';
 import 'package:hiway_app/data/models/employer_model.dart';
 import 'package:hiway_app/widgets/common/loading_widget.dart';
@@ -39,21 +40,9 @@
         setState(() {
           _isLoading = false;
         });
-<<<<<<< HEAD
         ScaffoldMessenger.of(
           context,
         ).showSnackBar(SnackBar(content: Text(e.toString())));
-=======
-      }
-    }
-  }
-
-  Future<void> _signOut() async {
-    try {
-      await _authService.signOut();
-      if (mounted) {
-        Navigator.of(context).pushNamed(AppConstants.loginRoute);
->>>>>>> 3d4297d7
       }
     }
   }
@@ -111,6 +100,19 @@
     );
   }
 
+  Future<void> _signOut() async {
+    try {
+      await _authService.signOut();
+      if (mounted) {
+        Navigator.of(context).pushNamed(AppConstants.loginRoute);
+      }
+    } catch (e) {
+      ScaffoldMessenger.of(context).showSnackBar(
+        SnackBar(content: Text(e.toString()), backgroundColor: Colors.red),
+      );
+    }
+  }
+
   @override
   Widget build(BuildContext context) {
     if (_isLoading) {
